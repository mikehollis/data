var get = Ember.get, set = Ember.set,
    none = Ember.none;

var hasAssociation = function(type, options, one) {
  options = options || {};

  var meta = { type: type, isAssociation: true, options: options, kind: 'belongsTo' };

  return Ember.computed(function(key, value) {
<<<<<<< HEAD
    if (arguments.length === 2) {
      return value === undefined ? null : value;
=======
    var data = get(this, 'data'), ids, id, association,
        store = get(this, 'store');

    if (typeof type === 'string') {
      type = get(this, type, false) || get(window, type);
>>>>>>> 79de8f68
    }

    var data = get(this, 'data').belongsTo,
        store = get(this, 'store'), id;

    if (typeof type === 'string') {
      type = getPath(this, type, false) || getPath(window, type);
    }

    id = data[key];
    return id ? store.find(type, id) : null;
  }).property('data').cacheable().meta(meta);
};

DS.belongsTo = function(type, options) {
  Ember.assert("The type passed to DS.belongsTo must be defined", !!type);
  return hasAssociation(type, options);
};<|MERGE_RESOLUTION|>--- conflicted
+++ resolved
@@ -7,23 +7,15 @@
   var meta = { type: type, isAssociation: true, options: options, kind: 'belongsTo' };
 
   return Ember.computed(function(key, value) {
-<<<<<<< HEAD
     if (arguments.length === 2) {
       return value === undefined ? null : value;
-=======
-    var data = get(this, 'data'), ids, id, association,
-        store = get(this, 'store');
-
-    if (typeof type === 'string') {
-      type = get(this, type, false) || get(window, type);
->>>>>>> 79de8f68
     }
 
     var data = get(this, 'data').belongsTo,
         store = get(this, 'store'), id;
 
     if (typeof type === 'string') {
-      type = getPath(this, type, false) || getPath(window, type);
+      type = get(this, type, false) || get(window, type);
     }
 
     id = data[key];
