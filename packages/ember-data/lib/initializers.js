<<<<<<< HEAD
require("ember-data/serializers/new_json_serializer");
require("ember-data/system/debug/debug_adapter");
=======
require("ember-data/serializers/json_serializer");
require("ember-data/system/debug/debug_adapter");

>>>>>>> bbbe810c
/**
  @module ember-data
*/

var set = Ember.set;

/*
  This code registers an injection for Ember.Application.

  If an Ember.js developer defines a subclass of DS.Store on their application,
  this code will automatically instantiate it and make it available on the
  router.

  Additionally, after an application's controllers have been injected, they will
  each have the store made available to them.

  For example, imagine an Ember.js application with the following classes:

  App.Store = DS.Store.extend({
    adapter: 'App.MyCustomAdapter'
  });

  App.PostsController = Ember.ArrayController.extend({
    // ...
  });

  When the application is initialized, `App.Store` will automatically be
  instantiated, and the instance of `App.PostsController` will have its `store`
  property set to that instance.

  Note that this code will only be run if the `ember-application` package is
  loaded. If Ember Data is being used in an environment other than a
  typical application (e.g., node.js where only `ember-runtime` is available),
  this code will be ignored.
*/

Ember.onLoad('Ember.Application', function(Application) {
  Application.initializer({
    name: "store",

    initialize: function(container, application) {
<<<<<<< HEAD
      Ember.assert("You included Ember Data but didn't define "+application.toString()+".Store", application.Store);

      application.register('store:main', application.Store);
      application.register('serializer:_default', DS.NewJSONSerializer);
=======
      application.register('store:main', application.Store || DS.Store);
      application.register('serializer:_default', DS.JSONSerializer);
      application.register('serializer:_rest', DS.RESTSerializer);
      application.register('adapter:_rest', DS.RESTAdapter);
>>>>>>> bbbe810c

      // Eagerly generate the store so defaultStore is populated.
      // TODO: Do this in a finisher hook
      container.lookup('store:main');
    }
  });

  // Keep ED compatible with previous versions of ember
  // TODO: Remove the if statement for Ember 1.0
  if (DS.DebugAdapter) {
    Application.initializer({
      name: "dataAdapter",

      initialize: function(container, application) {
        application.register('dataAdapter:main', DS.DebugAdapter);
      }
    });
  }

  Application.initializer({
    name: "dataAdapter",

    initialize: function(container, application) {
      application.register('dataAdapter:main', DS.DebugAdapter);
    }
  });

  Application.initializer({
    name: "injectStore",

    initialize: function(container, application) {
      application.inject('controller', 'store', 'store:main');
      application.inject('route', 'store', 'store:main');
<<<<<<< HEAD
=======
      application.inject('serializer', 'store', 'store:main');
>>>>>>> bbbe810c
      application.inject('dataAdapter', 'store', 'store:main');
    }
  });

});<|MERGE_RESOLUTION|>--- conflicted
+++ resolved
@@ -1,11 +1,6 @@
-<<<<<<< HEAD
-require("ember-data/serializers/new_json_serializer");
-require("ember-data/system/debug/debug_adapter");
-=======
 require("ember-data/serializers/json_serializer");
 require("ember-data/system/debug/debug_adapter");
 
->>>>>>> bbbe810c
 /**
   @module ember-data
 */
@@ -47,17 +42,10 @@
     name: "store",
 
     initialize: function(container, application) {
-<<<<<<< HEAD
-      Ember.assert("You included Ember Data but didn't define "+application.toString()+".Store", application.Store);
-
-      application.register('store:main', application.Store);
-      application.register('serializer:_default', DS.NewJSONSerializer);
-=======
       application.register('store:main', application.Store || DS.Store);
       application.register('serializer:_default', DS.JSONSerializer);
       application.register('serializer:_rest', DS.RESTSerializer);
       application.register('adapter:_rest', DS.RESTAdapter);
->>>>>>> bbbe810c
 
       // Eagerly generate the store so defaultStore is populated.
       // TODO: Do this in a finisher hook
@@ -91,10 +79,7 @@
     initialize: function(container, application) {
       application.inject('controller', 'store', 'store:main');
       application.inject('route', 'store', 'store:main');
-<<<<<<< HEAD
-=======
       application.inject('serializer', 'store', 'store:main');
->>>>>>> bbbe810c
       application.inject('dataAdapter', 'store', 'store:main');
     }
   });
