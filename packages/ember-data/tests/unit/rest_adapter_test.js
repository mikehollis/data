--- conflicted
+++ resolved
@@ -67,15 +67,11 @@
   },
 
   teardown: function() {
-<<<<<<< HEAD
-    person = null;
-=======
     if (person) {
       person.destroy();
       person = null;
     }
 
->>>>>>> 5613bde1
     adapter.destroy();
     store.destroy();
   }
@@ -275,35 +271,6 @@
   expectState('deleted');
 });
 
-<<<<<<< HEAD
-test("add/commit/delete/commit a person from a group, group lifecycle", function() {
-  store.load(Group, { id: 1, name: "Whiskey drinkers"});
-  store.load(Person, { id: 1, name: "Tom Dale"});
-
-  var
-    person = store.find(Person, 1),
-    group = store.find(Group, 1);
-
-  group.get('people').pushObject(person);
-  equal(group.get('isDirty'), true, "The group should be dirty after adding child");
-  store.commit();
-  equal(group.get('isSaving'), true, "The group should be saving");
-  ajaxHash.success();
-  equal(group.get('isDirty'), false, "The record should no longer be dirty");
-  equal(group.get('isSaving'), false, "The record should no longer be saving");
-
-  person.deleteRecord();
-  equal(group.get('isDirty'), true, "The group should be dirty after deleting a child");
-  store.commit();
-  equal(group.get('isSaving'), true, "The group should be saving");
-  ajaxHash.success();
-
-  equal(group.get('isDirty'), false, "The group should no longer be dirty");
-  equal(group.get('isSaving'), false, "The group should no longer be saving");
-});
-
-=======
->>>>>>> 5613bde1
 test("singular deletes can sideload data", function() {
   adapter.mappings = {
     groups: Group
