var env, User, Contact, Email, Phone, Message, Post, Comment;
var Book, Chapter, Page;
var get = Ember.get;
var resolve = Ember.RSVP.resolve;
var run = Ember.run;

var attr = DS.attr, hasMany = DS.hasMany, belongsTo = DS.belongsTo;

function stringify(string) {
  return function() { return string; };
}

module("integration/relationships/has_many - Has-Many Relationships", {
  setup: function() {
    User = DS.Model.extend({
      name: attr('string'),
      messages: hasMany('message', { polymorphic: true }),
      contacts: hasMany()
    });

    Contact = DS.Model.extend({
      user: belongsTo('user')
    });

    Email = Contact.extend({
      email: attr('string')
    });

    Phone = Contact.extend({
      number: attr('string')
    });

    Message = DS.Model.extend({
      user: belongsTo('user'),
      created_at: attr('date')
    });
    Message.toString = stringify('Message');

    Post = Message.extend({
      title: attr('string'),
      comments: hasMany('comment')
    });
    Post.toString = stringify('Post');

    Comment = Message.extend({
      body: DS.attr('string'),
      message: DS.belongsTo('post', { polymorphic: true })
    });
    Comment.toString = stringify('Comment');

    Book = DS.Model.extend({
      title: attr(),
      chapters: hasMany('chapter', { async: true })
    });
    Book.toString = stringify('Book');

    Chapter = DS.Model.extend({
      title: attr(),
      pages: hasMany('page')
    });
    Chapter.toString = stringify('Chapter');

    Page = DS.Model.extend({
      number: attr('number'),
      chapter: belongsTo('chapter')
    });
    Page.toString = stringify('Page');

    env = setupStore({
      user: User,
      contact: Contact,
      email: Email,
      phone: Phone,
      post: Post,
      comment: Comment,
      message: Message,
      book: Book,
      chapter: Chapter,
      page: Page
    });
  },

  teardown: function() {
    run(env.container, 'destroy');
  }
});

test("When a hasMany relationship is accessed, the adapter's findMany method should not be called if all the records in the relationship are already loaded", function() {
  expect(0);

  env.adapter.findMany = function() {
    ok(false, "The adapter's find method should not be called");
  };

  run(function(){
    env.store.push('post', { id: 1, comments: [ 1 ] });
    env.store.push('comment', { id: 1 });
    env.store.find('post', 1).then(function(post) {
      return post.get('comments');
    });
  });
});

// This tests the case where a serializer materializes a has-many
// relationship as a reference that it can fetch lazily. The most
// common use case of this is to provide a URL to a collection that
// is loaded later.
test("A serializer can materialize a hasMany as an opaque token that can be lazily fetched via the adapter's findHasMany hook", function() {
  Post.reopen({
    comments: DS.hasMany('comment', { async: true })
  });

  // When the store asks the adapter for the record with ID 1,
  // provide some fake data.
  env.adapter.find = function(store, type, id) {
    equal(type, Post, "find type was Post");
    equal(id, "1", "find id was 1");

    return Ember.RSVP.resolve({ id: 1, links: { comments: "/posts/1/comments" } });
  };

  env.adapter.findMany = function() {
    throw new Error("Adapter's findMany should not be called");
  };

  env.adapter.findHasMany = function(store, record, link, relationship) {
    equal(link, "/posts/1/comments", "findHasMany link was /posts/1/comments");
    equal(relationship.type.typeKey, "comment", "relationship was passed correctly");

    return Ember.RSVP.resolve([
      { id: 1, body: "First" },
      { id: 2, body: "Second" }
    ]);
  };

  run(function(){
    env.store.find('post', 1).then(async(function(post) {
      return post.get('comments');
    })).then(async(function(comments) {
      equal(comments.get('isLoaded'), true, "comments are loaded");
      equal(comments.get('length'), 2, "comments have 2 length");
      equal(comments.objectAt(0).get('body'), 'First', "comment loaded successfully");
    }));
  });
});

test("Accessing a hasMany backed by a link multiple times triggers only one request", function() {
  expect(2);
  var count = 0;
  Post.reopen({
    comments: DS.hasMany('comment', { async: true })
  });

  Comment.reopen({
    message: DS.belongsTo('post', { async: true })
  });
  var post;

  run(function(){
    post = env.store.push('post', { id: 1, links: {comments: '/posts/1/comments'}});
  });

  env.adapter.findHasMany = function(store, record, link, relationship) {
    start();
    count++;
    equal(count, 1, "findHasMany has only been called once");
    stop();
    return new Ember.RSVP.Promise(function(resolve, reject) {
      setTimeout(function(){
        var value = [
          { id: 1, body: "First" },
          { id: 2, body: "Second" }
        ];
        resolve(value);
      }, 100);
    });
  };

  stop();
  var promise1, promise2;
  run(function(){
    promise1 = post.get('comments');
    //Invalidate the post.comments CP
    env.store.push('comment', { id:1, message: 1 });
    promise2 = post.get('comments');
  });
  Ember.RSVP.all([promise1, promise2]).then(function() {
    start();
  });
  equal(promise1.promise, promise2.promise, "Same promise is returned both times");
});

test("A hasMany backed by a link remains a promise after a record has been added to it", function() {
  expect(1);
  Post.reopen({
    comments: DS.hasMany('comment', { async: true })
  });

  Comment.reopen({
    message: DS.belongsTo('post', { async: true })
  });

  env.adapter.findHasMany = function(store, record, link, relationship) {
    return Ember.RSVP.resolve([
      { id: 1, body: "First" },
      { id: 2, body: "Second" }
    ]);
  };
  var post;
  run(function(){
    post = env.store.push('post', { id: 1, links: {comments: '/posts/1/comments'}});
  });

  run(function(){
    post.get('comments').then(function() {
      env.store.push('comment', { id:3, message: 1 });
      post.get('comments').then(function() {
        ok(true, 'Promise was called');
      });
    });
  });
});

test("A hasMany updated link should not remove new children", function() {
  Post.reopen({
    comments: DS.hasMany('comment', { async: true })
  });

  Comment.reopen({
    message: DS.belongsTo('post', { async: true })
  });

  env.adapter.findHasMany = function(store, record, link, relationship) {
    return Ember.RSVP.resolve([]);
  };

  env.adapter.createRecord = function(store, record, link, relationship) {
    return Ember.RSVP.resolve({
      links: {
        comments: '/some/link'
      }
    });
  };

  run(function() {
    var post = env.store.createRecord('post', {});
    env.store.createRecord('comment', {message: post});

    post.get('comments')
      .then(function(comments) {
        equal(comments.get('length'), 1);

        return post.save();
      })
      .then(function() {
        return post.get('comments');
      })
      .then(function(comments) {
        equal(comments.get('length'), 1);
      });
  });
});

test("A hasMany updated link should not remove new children when the parent record has children already", function() {
  Post.reopen({
    comments: DS.hasMany('comment', { async: true })
  });

  Comment.reopen({
    message: DS.belongsTo('post', { async: true })
  });

  env.adapter.findHasMany = function(store, record, link, relationship) {
    return Ember.RSVP.resolve([{id:5, body: 'hello'}]);
  };

  env.adapter.createRecord = function(store, record, link, relationship) {
    return Ember.RSVP.resolve({
      links: {
        comments: '/some/link'
      }
    });
  };

  run(function() {
    var post = env.store.createRecord('post', {});
    env.store.createRecord('comment', {message: post});

    post.get('comments')
      .then(function(comments) {
        equal(comments.get('length'), 1);

        return post.save();
      })
      .then(function() {
        return post.get('comments');
      })
      .then(function(comments) {
        equal(comments.get('length'), 2);
      });
  });
});


test("A hasMany relationship can be reloaded if it was fetched via a link", function() {
  Post.reopen({
    comments: DS.hasMany('comment', { async: true })
  });

  env.adapter.find = function(store, type, id) {
    equal(type, Post, "find type was Post");
    equal(id, "1", "find id was 1");

    return Ember.RSVP.resolve({ id: 1, links: { comments: "/posts/1/comments" } });
  };

  env.adapter.findHasMany = function(store, record, link, relationship) {
    equal(relationship.type, Comment, "findHasMany relationship type was Comment");
    equal(relationship.key, 'comments', "findHasMany relationship key was comments");
    equal(link, "/posts/1/comments", "findHasMany link was /posts/1/comments");

    return Ember.RSVP.resolve([
      { id: 1, body: "First" },
      { id: 2, body: "Second" }
    ]);
  };

  run(function(){
    run(env.store, 'find', 'post', 1).then(function(post) {
      return post.get('comments');
    }).then(function(comments) {
      equal(comments.get('isLoaded'), true, "comments are loaded");
      equal(comments.get('length'), 2, "comments have 2 length");

      env.adapter.findHasMany = function(store, record, link, relationship) {
        equal(relationship.type, Comment, "findHasMany relationship type was Comment");
        equal(relationship.key, 'comments', "findHasMany relationship key was comments");
        equal(link, "/posts/1/comments", "findHasMany link was /posts/1/comments");

        return Ember.RSVP.resolve([
          { id: 1, body: "First" },
          { id: 2, body: "Second" },
          { id: 3, body: "Thirds" }
        ]);
      };

      return comments.reload();
    }).then(function(newComments){
      equal(newComments.get('length'), 3, "reloaded comments have 3 length");
    });
  });
});

test("A sync hasMany relationship can be reloaded if it was fetched via ids", function() {
  Post.reopen({
    comments: DS.hasMany('comment')
  });

  env.adapter.find = function(store, type, id) {
    equal(type, Post, "find type was Post");
    equal(id, "1", "find id was 1");

    return Ember.RSVP.resolve({ id: 1, comments: [ 1, 2 ] });
  };

  run(function(){
    env.store.pushMany('comment', [{ id: 1, body: "First" }, { id: 2, body: "Second" }]);

    env.store.find('post', '1').then(function(post) {
      var comments = post.get('comments');
      equal(comments.get('isLoaded'), true, "comments are loaded");
      equal(comments.get('length'), 2, "comments have a length of 2");

      env.adapter.findMany = function(store, type, ids, records) {
        return Ember.RSVP.resolve([
          { id: 1, body: "FirstUpdated" },
          { id: 2, body: "Second" }
        ]);
      };

      return comments.reload();
    }).then(function(newComments){
      equal(newComments.get('firstObject.body'), 'FirstUpdated', "Record body was correctly updated");
    });
  });
});

test("A hasMany relationship can be reloaded if it was fetched via ids", function() {
  Post.reopen({
    comments: DS.hasMany('comment', { async: true })
  });

  env.adapter.find = function(store, type, id) {
    equal(type, Post, "find type was Post");
    equal(id, "1", "find id was 1");

    return Ember.RSVP.resolve({ id: 1, comments: [1,2] });
  };

  env.adapter.findMany = function(store, type, ids, records) {
    return Ember.RSVP.resolve([
      { id: 1, body: "First" },
      { id: 2, body: "Second" }
    ]);
  };

  run(function(){
    env.store.find('post', 1).then(function(post) {
      return post.get('comments');
    }).then(function(comments) {
      equal(comments.get('isLoaded'), true, "comments are loaded");
      equal(comments.get('length'), 2, "comments have 2 length");

      env.adapter.findMany = function(store, type, ids, records) {
        return Ember.RSVP.resolve([
          { id: 1, body: "FirstUpdated" },
          { id: 2, body: "Second" }
        ]);
      };

      return comments.reload();
    }).then(function(newComments){
      equal(newComments.get('firstObject.body'), 'FirstUpdated', "Record body was correctly updated");
    });
  });
});

test("A hasMany relationship can be directly reloaded if it was fetched via ids", function() {
  Post.reopen({
    comments: DS.hasMany('comment', { async: true })
  });

  env.adapter.find = function(store, type, id) {
    equal(type, Post, "find type was Post");
    equal(id, "1", "find id was 1");

    return Ember.RSVP.resolve({ id: 1, comments: [1,2] });
  };

  env.adapter.findMany = function(store, type, ids, records) {
    return Ember.RSVP.resolve([
      { id: 1, body: "FirstUpdated" },
      { id: 2, body: "Second" }
    ]);
  };

  run(function(){
    env.store.find('post', 1).then(function(post) {
      return post.get('comments').reload().then(function(comments) {
        equal(comments.get('isLoaded'), true, "comments are loaded");
        equal(comments.get('length'), 2, "comments have 2 length");
        equal(comments.get('firstObject.body'), "FirstUpdated", "Record body was correctly updated");
      });
    });
  });
});

test("PromiseArray proxies createRecord to its ManyArray once the hasMany is loaded", function() {
  expect(4);

  Post.reopen({
    comments: DS.hasMany('comment', { async: true })
  });

  env.adapter.findHasMany = function(store, record, link, relationship) {
    return Ember.RSVP.resolve([
      { id: 1, body: "First" },
      { id: 2, body: "Second" }
    ]);
  };
  var post;

  run(function(){
    post = env.store.push('post', {id:1, links: {comments: 'someLink'}});
  });

  run(function(){
    post.get('comments').then(function(comments) {
      equal(comments.get('isLoaded'), true, "comments are loaded");
      equal(comments.get('length'), 2, "comments have 2 length");

      var newComment = post.get('comments').createRecord({body: 'Third'});
      equal(newComment.get('body'), 'Third', "new comment is returned");
      equal(comments.get('length'), 3, "comments have 3 length, including new record");
    });
  });
});

test("PromiseArray proxies evented methods to its ManyArray", function() {
  expect(6);

  Post.reopen({
    comments: DS.hasMany('comment', { async: true })
  });

  env.adapter.findHasMany = function(store, record, link, relationship) {
    return Ember.RSVP.resolve([
      { id: 1, body: "First" },
      { id: 2, body: "Second" }
    ]);
  };
  var post, comments;

  run(function(){
    post = env.store.push('post', {id:1, links: {comments: 'someLink'}});
    comments = post.get('comments');
  });


  comments.on('on-event', function() {
    ok(true);
  });

  run(function(){
    comments.trigger('on-event');
  });

  equal(comments.has('on-event'), true);

  comments.on('off-event', function() {
    ok(false);
  });

  comments.off('off-event');

  equal(comments.has('off-event'), false);

  comments.one('one-event', function() {
    ok(true);
  });

  equal(comments.has('one-event'), true);

  run(function(){
    comments.trigger('one-event');
  });

  equal(comments.has('one-event'), false);
});

test("An updated `links` value should invalidate a relationship cache", function() {
  expect(8);
  Post.reopen({
    comments: DS.hasMany('comment', { async: true })
  });

  env.adapter.findHasMany = function(store, record, link, relationship) {
    equal(relationship.type.typeKey, "comment", "relationship was passed correctly");

    if (link === '/first') {
      return Ember.RSVP.resolve([
        { id: 1, body: "First" },
        { id: 2, body: "Second" }
      ]);
    } else if (link === '/second') {
      return Ember.RSVP.resolve([
        { id: 3, body: "Third" },
        { id: 4, body: "Fourth" },
        { id: 5, body: "Fifth" }
      ]);
    }
  };
  var post;

  run(function(){
    post = env.store.push('post', {id:1, links: { comments: '/first' }});
  });

  run(function(){
    post.get('comments').then(function(comments){
      equal(comments.get('isLoaded'), true, "comments are loaded");
      equal(comments.get('length'), 2, "comments have 2 length");
      equal(comments.objectAt(0).get('body'), 'First', "comment 1 successfully loaded");
      env.store.push('post', {id:1, links: { comments: '/second' }});
      post.get('comments').then(function(newComments) {
        equal(comments, newComments, "hasMany array was kept the same");
        equal(newComments.get('length'), 3, "comments updated successfully");
        equal(newComments.objectAt(0).get('body'), 'Third', "third comment loaded successfully");
      });
    });
  });
});

test("When a polymorphic hasMany relationship is accessed, the adapter's findMany method should not be called if all the records in the relationship are already loaded", function() {
  expect(1);

  env.adapter.findMany = function() {
    ok(false, "The adapter's find method should not be called");
  };

  run(function(){
    env.store.push('user', { id: 1, messages: [ {id: 1, type: 'post'}, {id: 3, type: 'comment'} ] });
    env.store.push('post', { id: 1 });
    env.store.push('comment', { id: 3 });
  });

  run(function(){
    env.store.find('user', 1).then(function(user) {
      var messages = user.get('messages');
      equal(messages.get('length'), 2, "The messages are correctly loaded");
    });
  });
});

test("When a polymorphic hasMany relationship is accessed, the store can call multiple adapters' findMany or find methods if the records are not loaded", function() {
  User.reopen({
    messages: hasMany('message', { polymorphic: true, async: true })
  });

  env.adapter.find = function(store, type) {
    if (type === Post) {
      return Ember.RSVP.resolve({ id: 1 });
    } else if (type === Comment) {
      return Ember.RSVP.resolve({ id: 3 });
    }
  };

  run(function(){
    env.store.push('user', { id: 1, messages: [ {id: 1, type: 'post'}, {id: 3, type: 'comment'} ] });
  });

  run(function(){
    env.store.find('user', 1).then(function(user) {
      return user.get('messages');
    }).then(function(messages) {
      equal(messages.get('length'), 2, "The messages are correctly loaded");
    });
  });
});

test("polymorphic hasMany type-checks check the superclass when MODEL_FACTORY_INJECTIONS is enabled", function() {
  expect(1);

  var injectionValue = Ember.MODEL_FACTORY_INJECTIONS;
  Ember.MODEL_FACTORY_INJECTIONS = true;

  try {
    run(function () {
      var igor = env.store.createRecord('user', { name: 'Igor' });
      var comment = env.store.createRecord('comment', { body: "Well I thought the title was fine" });

      igor.get('messages').addObject(comment);

      equal(igor.get('messages.firstObject.body'), "Well I thought the title was fine");
    });
  } finally {
    Ember.MODEL_FACTORY_INJECTIONS = injectionValue;
  }
});



test("Type can be inferred from the key of a hasMany relationship", function() {
  expect(1);
  run(function(){
    env.store.push('user', { id: 1, contacts: [ 1 ] });
    env.store.push('contact', { id: 1 });
  });
  run(function(){
    env.store.find('user', 1).then(function(user) {
      return user.get('contacts');
    }).then(function(contacts) {
      equal(contacts.get('length'), 1, "The contacts relationship is correctly set up");
    });
  });
});

test("Type can be inferred from the key of an async hasMany relationship", function() {
  User.reopen({
    contacts: DS.hasMany({ async: true })
  });

  expect(1);
  run(function(){
    env.store.push('user', { id: 1, contacts: [ 1 ] });
    env.store.push('contact', { id: 1 });
  });
  run(function(){
    env.store.find('user', 1).then(function(user) {
      return user.get('contacts');
    }).then(function(contacts) {
      equal(contacts.get('length'), 1, "The contacts relationship is correctly set up");
    });
  });
});

test("Polymorphic relationships work with a hasMany whose type is inferred", function() {
  User.reopen({
    contacts: DS.hasMany({ polymorphic: true })
  });

  expect(1);
  run(function(){
    env.store.push('user', { id: 1, contacts: [ { id: 1, type: 'email' }, { id: 2, type: 'phone' } ] });
    env.store.push('email', { id: 1 });
    env.store.push('phone', { id: 2 });
  });
  run(function(){
    env.store.find('user', 1).then(function(user) {
      return user.get('contacts');
    }).then(function(contacts) {
      equal(contacts.get('length'), 2, "The contacts relationship is correctly set up");
    });
  });
});

test("Polymorphic relationships with a hasMany is set up correctly on both sides", function() {
  expect(2);

  Contact.reopen({
    posts: DS.hasMany('post')
  });

  Post.reopen({
    contact: DS.belongsTo('contact', { polymorphic: true })
  });
  var email, post;

  run(function () {
    email = env.store.createRecord('email');
    post = env.store.createRecord('post', {
      contact: email
    });
  });

  equal(post.get('contact'), email, 'The polymorphic belongsTo is set up correctly');
  equal(get(email, 'posts.length'), 1, "The inverse has many is set up correctly on the email side.");
});

test("A record can't be created from a polymorphic hasMany relationship", function() {
  run(function(){
    env.store.push('user', { id: 1, messages: [] });
  });

  run(function(){
    env.store.find('user', 1).then(function(user) {
      return user.get('messages');
    }).then(function(messages) {
      expectAssertion(function() {
        messages.createRecord();
      }, /You cannot add 'message' records to this polymorphic relationship/);
    });
  });
});

test("Only records of the same type can be added to a monomorphic hasMany relationship", function() {
  expect(1);
  run(function(){
    env.store.push('post', { id: 1, comments: [] });
    env.store.push('post', { id: 2 });
  });

  run(function(){
    Ember.RSVP.all([ env.store.find('post', 1), env.store.find('post', 2) ]).then(function(records) {
      expectAssertion(function() {
        records[0].get('comments').pushObject(records[1]);
      }, /You cannot add 'post' records to the post.comments relationship \(only 'comment' allowed\)/);
    });
  });
});

test("Only records of the same base type can be added to a polymorphic hasMany relationship", function() {
  expect(2);
  run(function(){
    env.store.push('user', { id: 1, messages: [] });
    env.store.push('user', { id: 2, messages: [] });
    env.store.push('post', { id: 1, comments: [] });
    env.store.push('comment', { id: 3 });
  });
  var asyncRecords;

  run(function(){
    asyncRecords = Ember.RSVP.hash({
      user: env.store.find('user', 1),
      anotherUser: env.store.find('user', 2),
      post: env.store.find('post', 1),
      comment: env.store.find('comment', 3)
    });

    asyncRecords.then(function(records) {
      records.messages = records.user.get('messages');
      return Ember.RSVP.hash(records);
    }).then(function(records) {
      records.messages.pushObject(records.post);
      records.messages.pushObject(records.comment);
      equal(records.messages.get('length'), 2, "The messages are correctly added");

      expectAssertion(function() {
        records.messages.pushObject(records.anotherUser);
      }, /You cannot add 'user' records to the user.messages relationship \(only 'message' allowed\)/);
    });
  });
});

test("A record can be removed from a polymorphic association", function() {
  expect(3);

  run(function(){
    env.store.push('user', { id: 1 , messages: [{id: 3, type: 'comment'}]});
    env.store.push('comment', { id: 3 });
  });
  var asyncRecords;

  run(function(){
    asyncRecords = Ember.RSVP.hash({
      user: env.store.find('user', 1),
      comment: env.store.find('comment', 3)
    });

    asyncRecords.then(function(records) {
      records.messages = records.user.get('messages');
      return Ember.RSVP.hash(records);
    }).then(function(records) {
      equal(records.messages.get('length'), 1, "The user has 1 message");

      var removedObject = records.messages.popObject();

      equal(removedObject, records.comment, "The message is correctly removed");
      equal(records.messages.get('length'), 0, "The user does not have any messages");
    });
  });
});

test("When a record is created on the client, its hasMany arrays should be in a loaded state", function() {
  expect(3);

  var post;

  run(function() {
    post = env.store.createRecord('post');
  });

  ok(get(post, 'isLoaded'), "The post should have isLoaded flag");
  var comments;
  run(function(){
    comments = get(post, 'comments');
  });

  equal(get(comments, 'length'), 0, "The comments should be an empty array");

  ok(get(comments, 'isLoaded'), "The comments should have isLoaded flag");
});

test("When a record is created on the client, its async hasMany arrays should be in a loaded state", function() {
  expect(4);

  Post.reopen({
    comments: DS.hasMany('comment', { async: true })
  });

  var post = run(function() {
    return env.store.createRecord('post');
  });

  ok(get(post, 'isLoaded'), "The post should have isLoaded flag");

  run(function(){
    get(post, 'comments').then(function(comments) {
      ok(true, "Comments array successfully resolves");
      equal(get(comments, 'length'), 0, "The comments should be an empty array");
      ok(get(comments, 'isLoaded'), "The comments should have isLoaded flag");
    });
  });
});

test("a records SYNC HM relationship property is readOnly", function(){
  expect(1);
  var post = run(function() {
    return env.store.createRecord('post');
  });

  raises(function(){
    post.set('comments');
  }, 'Cannot Set: comments on: ' + Ember.inspect(post));
});


test("a records ASYNC HM relationship property is readOnly", function(){
  expect(1);
  Post.reopen({
    comments: DS.hasMany('comment', { async: true })
  });

  var post = run(function() {
    return env.store.createRecord('post');
  });

  raises(function(){
    run(post, 'set', 'comments');
  }, 'Cannot Set: comments on: ' + Ember.inspect(post));
});

test("When a record is saved, its unsaved hasMany records should be kept", function () {
  expect(1);

  var post, comment;

  env.adapter.createRecord = function(store, type, record) {
    return Ember.RSVP.resolve({ id: 1 });
  };

  run(function () {
    post = env.store.createRecord('post');
    comment = env.store.createRecord('comment');
    post.get('comments').pushObject(comment);
    post.save();
  });

  equal(get(post, 'comments.length'), 1, "The unsaved comment should be in the post's comments array");
});

test("dual non-async HM <-> BT", function(){
  Post.reopen({
    comments: DS.hasMany('comment', { inverse: 'post' })
  });

  Comment.reopen({
    post: DS.belongsTo('post')
  });

  env.adapter.createRecord = function(store, type, record) {
    var data = record.serialize();
    data.id = 2;
    return Ember.RSVP.resolve(data);
  };
  var post, firstComment;

  run(function(){
    post = env.store.push('post', { id: 1, comments: [ 1 ] });
    firstComment = env.store.push('comment', { id: 1, post: 1 });

    env.store.createRecord('comment', {
      post: post
    }).save().then(function(comment){
      var commentPost = comment.get('post');
      var postComments = comment.get('post.comments');
      var postCommentsLength = comment.get('post.comments.length');

      deepEqual(post, commentPost, 'expect the new comments post, to be the correct post');
      ok(postComments, "comments should exist");
      equal(postCommentsLength, 2, "comment's post should have a reference back to comment");
      ok(postComments && postComments.indexOf(firstComment) !== -1, 'expect to contain first comment');
      ok(postComments && postComments.indexOf(comment) !== -1, 'expected to contain the new comment');
    });
  });
});

test("When an unloaded record is added to the hasMany, it gets fetched once the hasMany is accessed even if the hasMany has been already fetched", function() {
  Post.reopen({
    comments: DS.hasMany('comment', { async: true })
  });

  env.adapter.findMany = function() {
    return resolve([{id:1, body: 'first'}, {id:2, body:'second'}]);
  };

  env.adapter.find = function() {
    return resolve({id:3, body: 'third'});
  };
  var post;

  run(function(){
    post = env.store.push('post', { id: 1, comments: [1, 2] });
  });

  run(function(){
    post.get('comments').then(async(function(fetchedComments) {
      equal(fetchedComments.get('length'), 2, 'comments fetched successfully');
      equal(fetchedComments.objectAt(0).get('body'), 'first', 'first comment loaded successfully');
      env.store.push('post', { id: 1, comments: [1, 2, 3] });
      post.get('comments').then(async(function(newlyFetchedComments) {
        equal(newlyFetchedComments.get('length'), 3, 'all three comments fetched successfully');
        equal(newlyFetchedComments.objectAt(2).get('body'), 'third', 'third comment loaded successfully');
      }));
    }));
  });
});

test("A sync hasMany errors out if there are unlaoded records in it", function() {
  var post;
  run(function(){
    post = env.store.push('post', { id: 1, comments: [1, 2] });
  });

  expectAssertion(function() {
    run(post, 'get', 'comments');
  }, /You looked up the 'comments' relationship on a 'post' with id 1 but some of the associated records were not loaded. Either make sure they are all loaded together with the parent record, or specify that the relationship is async \(`DS.hasMany\({ async: true }\)`\)/);
});

test("If reordered hasMany data has been pushed to the store, the many array reflects the ordering change - sync", function() {
  var comment1, comment2, comment3, comment4;
  var post;
  run(function(){
    comment1 = env.store.push('comment', { id: 1 });
    comment2 = env.store.push('comment', { id: 2 });
    comment3 = env.store.push('comment', { id: 3 });
    comment4 = env.store.push('comment', { id: 4 });
  });

  run(function(){
    post = env.store.push('post', { id: 1, comments: [1, 2] });
  });
  deepEqual(post.get('comments').toArray(), [comment1, comment2], 'Initial ordering is correct');

  run(function(){
    env.store.push('post', { id: 1, comments: [2, 1] });
  });
  deepEqual(post.get('comments').toArray(), [comment2, comment1], 'Updated ordering is correct');

  run(function(){
    env.store.push('post', { id: 1, comments: [2] });
  });
  deepEqual(post.get('comments').toArray(), [comment2], 'Updated ordering is correct');

  run(function(){
    env.store.push('post', { id: 1, comments: [1,2,3,4] });
  });
  deepEqual(post.get('comments').toArray(), [comment1, comment2, comment3, comment4], 'Updated ordering is correct');

  run(function(){
    env.store.push('post', { id: 1, comments: [4,3] });
  });
  deepEqual(post.get('comments').toArray(), [comment4, comment3], 'Updated ordering is correct');

  run(function(){
    env.store.push('post', { id: 1, comments: [4,2,3,1] });
  });
  deepEqual(post.get('comments').toArray(), [comment4, comment2, comment3, comment1], 'Updated ordering is correct');
});

test("Rollbacking a deleted record restores implicit relationship correctly when the hasMany side has been deleted - async", function () {
  var book, chapter;
  run(function(){
    book = env.store.push('book', { id: 1, title: "Stanley's Amazing Adventures", chapters: [2] });
    chapter = env.store.push('chapter', { id: 2, title: 'Sailing the Seven Seas' });
  });
  run(function(){
    chapter.deleteRecord();
    chapter.rollback();
  });
  run(function(){
    book.get('chapters').then(function(fetchedChapters) {
      equal(fetchedChapters.objectAt(0), chapter, 'Book has a chapter after rollback');
    });
  });
});

test("Rollbacking a deleted record restores implicit relationship correctly when the hasMany side has been deleted - sync", function () {
  var book, chapter;
  run(function(){
    book = env.store.push('book', { id: 1, title: "Stanley's Amazing Adventures", chapters: [2] });
    chapter = env.store.push('chapter', { id: 2, title: 'Sailing the Seven Seas' });
  });
  run(function(){
    chapter.deleteRecord();
    chapter.rollback();
  });
  run(function(){
    equal(book.get('chapters.firstObject'), chapter, "Book has a chapter after rollback");
  });
});

test("Rollbacking a deleted record restores implicit relationship correctly when the belongsTo side has been deleted - async", function () {
  Page.reopen({
    chapter: DS.belongsTo('chapter', { async: true })
  });
  var chapter, page;
  run(function(){
    chapter = env.store.push('chapter', { id: 2, title: 'Sailing the Seven Seas' });
    page = env.store.push('page', { id: 3, number: 1, chapter: 2 });
  });
  run(function(){
    chapter.deleteRecord();
    chapter.rollback();
  });
  run(function(){
    page.get('chapter').then(function(fetchedChapter) {
      equal(fetchedChapter, chapter, 'Page has a chapter after rollback');
    });
  });
});

test("Rollbacking a deleted record restores implicit relationship correctly when the belongsTo side has been deleted - sync", function () {
  var chapter, page;
  run(function(){
    chapter = env.store.push('chapter', { id: 2, title: 'Sailing the Seven Seas' });
    page = env.store.push('page', { id: 3, number: 1, chapter: 2 });
  });
  run(function(){
    chapter.deleteRecord();
    chapter.rollback();
  });
  run(function(){
    equal(page.get('chapter'), chapter, "Page has a chapter after rollback");
  });
});

test("ManyArray notifies the array observers and flushes bindings when removing", function () {
  expect(2);
  var chapter, page, page2;
  var observe = false;

  run(function(){
    page = env.store.push('page', { id: 1, number: 1 });
    page2 = env.store.push('page', { id: 2, number: 2 });
    chapter = env.store.push('chapter', { id: 1, title: 'Sailing the Seven Seas', pages: [1, 2] });
    chapter.get('pages').addEnumerableObserver(this, {
      willChange: function(pages, removing, addCount){
        if (observe) {
          equal(removing[0], page2, 'page2 is passed to willChange');
        }
      },
      didChange:function(pages, removeCount, adding){
        if (observe) {
          equal(removeCount, 1, 'removeCount is correct');
        }
      }
    });
  });
  run(function(){
    observe = true;
    page2.set('chapter', null);
    observe = false;
  });
});

test("ManyArray notifies the array observers and flushes bindings when adding", function () {
  expect(2);
  var chapter, page, page2;
  var observe = false;

  run(function(){
    page = env.store.push('page', { id: 1, number: 1 });
    page2 = env.store.push('page', { id: 2, number: 2 });
    chapter = env.store.push('chapter', { id: 1, title: 'Sailing the Seven Seas', pages: [1] });
    chapter.get('pages').addEnumerableObserver(this, {
      willChange: function(pages, removing, addCount){
        if (observe) {
          equal(addCount, 1, 'addCount is correct');
        }
      },
      didChange:function(pages, removeCount, adding){
        if (observe) {
          equal(adding[0], page2, 'page2 is passed to didChange');
        }
      }
    });
  });
  run(function(){
    observe = true;
    page2.set('chapter', chapter);
    observe = false;
  });
});

test("Passing a model as type to hasMany should not work", function () {
  expect(1);

  expectAssertion(function() {
    User = DS.Model.extend();

    Contact = DS.Model.extend({
      users: hasMany(User)
    });
  }, /The first argument to DS.hasMany must be a string/);
});

test("Relationship.clear removes all records correctly", function(){
  var post;

  Comment.reopen({
    post: DS.belongsTo('post')
  });

  Post.reopen({
    comments: DS.hasMany('comment', { inverse: 'post' })
  });

  run(function(){
    post = env.store.push('post', { id: 2, title: 'Sailing the Seven Seas', comments: [1, 2] });
    env.store.pushMany('comment', [
      { id: 1, post: 2 },
      { id: 2, post: 2 },
      { id: 3, post: 2 }
    ]);
  });

  run(function(){
    post._relationships['comments'].clear();
<<<<<<< HEAD
    var comments = Em.A(env.store.all('comment'));
    deepEqual(comments.mapBy('post'), [null, null, null]);
=======
    var comments = Ember.A(env.store.all('comment'));
    deepEqual(comments.mapBy('post'), [undefined, undefined, undefined]);
>>>>>>> a71d693f
  });

});


test('unloading a record with associated records does not prevent the store from tearing down', function(){
  var post;

  Comment.reopen({
    post: DS.belongsTo('post')
  });

  Post.reopen({
    comments: DS.hasMany('comment', { inverse: 'post' })
  });

  run(function(){
    post = env.store.push('post', { id: 2, title: 'Sailing the Seven Seas', comments: [1,2] });
    env.store.pushMany('comment', [
      { id: 1, post: 2 },
      { id: 2, post: 2 }
    ]);

    // This line triggers the original bug that gets manifested
    // in teardown for apps, e.g. store.destroy that is caused by
    // App.destroy().
    // Relationship#clear uses Ember.Set#forEach, which does incorrect
    // iteration when the set is being mutated (in our case, the index gets off
    // because records are being removed)
    env.store.unloadRecord(post);
  });
  try {
    run(function(){
      env.store.destroy();
    });
    ok(true, "store destroyed correctly");
  } catch (error) {
    ok(false, "store prevented from being destroyed");
  }
});<|MERGE_RESOLUTION|>--- conflicted
+++ resolved
@@ -1187,13 +1187,8 @@
 
   run(function(){
     post._relationships['comments'].clear();
-<<<<<<< HEAD
-    var comments = Em.A(env.store.all('comment'));
+    var comments = Ember.A(env.store.all('comment'));
     deepEqual(comments.mapBy('post'), [null, null, null]);
-=======
-    var comments = Ember.A(env.store.all('comment'));
-    deepEqual(comments.mapBy('post'), [undefined, undefined, undefined]);
->>>>>>> a71d693f
   });
 
 });
